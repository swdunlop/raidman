// Go Riemann client
//
package raidman

import (
	"bytes"
	"encoding/binary"
	"errors"
	"fmt"
	"io"
	"net"
	"os"
	"sync"
	"time"

<<<<<<< HEAD
	pb "code.google.com/p/goprotobuf/proto"
	"github.com/swdunlop/raidman/proto"
=======
	"github.com/amir/raidman/proto"
	pb "github.com/golang/protobuf/proto"
>>>>>>> 2c924ed3
)

// Wraps client state around a riemann Transport.
func WrapClient(transport Transport) *Client {
	return &Client{transport: transport}
}

// Client represents a connection to a Riemann server
type Client struct {
	sync.Mutex
<<<<<<< HEAD
	transport Transport
=======
	net        network
	connection net.Conn
	timeout    time.Duration
>>>>>>> 2c924ed3
}

// An Event represents a single Riemann event
type Event struct {
	Ttl         float32
	Time        int64
	Tags        []string
	Host        string // Defaults to os.Hostname()
	State       string
	Service     string
	Metric      interface{} // Could be Int, Float32, Float64
	Attributes  map[string]interface{}
	Description string
	Attributes  map[string]string
}

// Dial establishes a connection to a Riemann server at addr, on the network
// netwrk, with a timeout of timeout
//
// Known networks are "tcp", "tcp4", "tcp6", "udp", "udp4", and "udp6".
<<<<<<< HEAD
func Dial(network, addr string) (*Client, error) {
	client := &Client{}
	rwc, err := net.Dial(network, addr)
	if err != nil {
		return nil, err
	}
=======
func DialWithTimeout(netwrk, addr string, timeout time.Duration) (c *Client, err error) {
	c = new(Client)
>>>>>>> 2c924ed3

	switch network {
	case "udp", "udp4", "udp6":
		client.transport = &UdpTransport{rwc}
	default:
<<<<<<< HEAD
		client.transport = &TcpTransport{rwc}
=======
		return nil, fmt.Errorf("dial %q: unsupported network %q", netwrk, netwrk)
	}

	c.net = cnet
	c.timeout = timeout
	c.connection, err = net.Dial(netwrk, addr)
	if err != nil {
		return nil, err
>>>>>>> 2c924ed3
	}

	return client, nil
}

<<<<<<< HEAD
// eventToPbEvent translates a raidman.Event into a lowlevel protocol Event.
func eventToPbEvent(event *Event) (*proto.Event, error) {
	var e proto.Event

	h := event.Host
	if event.Host == "" {
		h, _ = os.Hostname()
=======
// Dial establishes a connection to a Riemann server at addr, on the network
// netwrk.
//
// Known networks are "tcp", "tcp4", "tcp6", "udp", "udp4", and "udp6".
func Dial(netwrk, addr string) (c *Client, err error) {
	return DialWithTimeout(netwrk, addr, 0)
}

func (network *tcp) Send(message *proto.Msg, conn net.Conn) (*proto.Msg, error) {
	msg := &proto.Msg{}
	data, err := pb.Marshal(message)
	if err != nil {
		return msg, err
>>>>>>> 2c924ed3
	}
	e.Host = &h

	if event.State != "" {
		e.State = &event.State
	}
	if event.Service != "" {
		e.Service = &event.Service
	}
	if event.Description != "" {
		e.Description = &event.Description
	}
	if event.Ttl != 0 {
		e.Ttl = &event.Ttl
	}
	if event.Time != 0 {
		e.Time = &event.Time
	}
	if len(event.Tags) > 0 {
		e.Tags = event.Tags
	}

	err := assignEventMetric(&e, event.Metric)
	if err != nil {
		return nil, err
	}

	attrs := make([]*proto.Attribute, len(event.Attributes))
	i := 0
	for k, v := range event.Attributes {
		switch x := v.(type) {
		case string:
			w := v.(string)
			attrs[i] = &proto.Attribute{&k, &w, nil}
		case bool:
			if x {
				attrs[i].Key = &k
			}
		default:
			return nil, fmt.Errorf("Attribute %v has invalid type (type %T)", k, v)
		}
		i++
	}

	if i > 0 {
		e.Attributes = attrs
	}

	return &e, nil
}

// assignEventMetric updates the "Metric" fields of the underlying protobuf Event type based on the type of value provided
func assignEventMetric(e *proto.Event, v interface{}) error {
	switch x := v.(type) {
	case nil:
		// do nothing; an event without a metric is legitimate
	case int:
		i := int64(x)
		e.MetricSint64 = &i
	case int32:
		i := int64(x)
		e.MetricSint64 = &i
	case int64:
		e.MetricSint64 = &x
	case float32:
		e.MetricF = &x
	case float64:
		e.MetricD = &x
	default:
		return fmt.Errorf("Metric of invalid type (type %T)", v)
	}
	return nil
}

// Send sends an event to Riemann and waits for an acknowledgement, if a TCP client was used.
func (c *Client) Send(event *Event) error {
	c.Lock()
	defer c.Unlock()

	evt, err := eventToPbEvent(event)
	if err != nil {
		return err
	}

	req := &proto.Msg{Events: []*proto.Event{evt}}
	err = c.transport.WriteMsg(req)
	switch {
	case err != nil:
		return err
	case c.isUsingUdp():
		return nil
	}

	_, err = c.transport.ReadMsg()
	return err
}

<<<<<<< HEAD
// Query returns a list of events matched by query; Query cannot be used with UDP clients.
func (c *Client) Query(q string) ([]Event, error) {
	c.Lock()
	defer c.Unlock()

	if c.isUsingUdp() {
		return nil, errors.New("Querying over UDP is not supported")
=======
func isZero(v reflect.Value) bool {
	switch v.Kind() {
	case reflect.Map:
		return v.IsNil()
	case reflect.Slice:
		zero := true
		for i := 0; i < v.Len(); i++ {
			zero = zero && isZero(v.Index(i))
		}
		return zero
	}
	zero := reflect.Zero(v.Type())
	return v.Interface() == zero.Interface()
}

func eventToPbEvent(event *Event) (*proto.Event, error) {
	var e proto.Event

	if event.Host == "" {
		event.Host, _ = os.Hostname()
	}
	t := reflect.ValueOf(&e).Elem()
	s := reflect.ValueOf(event).Elem()
	typeOfEvent := s.Type()
	for i := 0; i < s.NumField(); i++ {
		f := s.Field(i)
		value := reflect.ValueOf(f.Interface())
		if !isZero(f) {
			name := typeOfEvent.Field(i).Name
			switch name {
			case "State", "Service", "Host", "Description":
				tmp := reflect.ValueOf(pb.String(value.String()))
				t.FieldByName(name).Set(tmp)
			case "Ttl":
				tmp := reflect.ValueOf(pb.Float32(float32(value.Float())))
				t.FieldByName(name).Set(tmp)
			case "Time":
				tmp := reflect.ValueOf(pb.Int64(value.Int()))
				t.FieldByName(name).Set(tmp)
			case "Tags":
				tmp := reflect.ValueOf(value.Interface().([]string))
				t.FieldByName(name).Set(tmp)
			case "Metric":
				switch reflect.TypeOf(f.Interface()).Kind() {
				case reflect.Int:
					tmp := reflect.ValueOf(pb.Int64(int64(value.Int())))
					t.FieldByName("MetricSint64").Set(tmp)
				case reflect.Float32:
					tmp := reflect.ValueOf(pb.Float32(float32(value.Float())))
					t.FieldByName("MetricF").Set(tmp)
				case reflect.Float64:
					tmp := reflect.ValueOf(pb.Float64(value.Float()))
					t.FieldByName("MetricD").Set(tmp)
				default:
					return nil, fmt.Errorf("Metric of invalid type (type %v)",
						reflect.TypeOf(f.Interface()).Kind())
				}
			case "Attributes":
				var attrs []*proto.Attribute
				for k, v := range value.Interface().(map[string]string) {
					// Copy k,v so we can take
					// pointers to the new
					// temporaries
					k_, v_ := k, v
					attrs = append(attrs, &proto.Attribute{
						Key:   &k_,
						Value: &v_,
					})
				}
				t.FieldByName(name).Set(reflect.ValueOf(attrs))
			}
		}
>>>>>>> 2c924ed3
	}

	req := &proto.Msg{Query: &proto.Query{String_: pb.String(q)}}
	err := c.transport.WriteMsg(req)
	if err != nil {
		return nil, err
	}

	rsp, err := c.transport.ReadMsg()
	if err != nil {
		return nil, err
	}
	return pbEventsToEvents(rsp.GetEvents()), nil
}

// isUsingUdp checks to see if the client is using a UDP transport; the UDP transport in Riemann is only partially functional, providing one way sends of events without waiting for acknowledgement
func (c *Client) isUsingUdp() bool {
	_, yes := c.transport.(*UdpTransport)
	return yes
}

// Close closes the connection to Riemann
func (c *Client) Close() error {
	c.Lock()
	defer c.Unlock()
	return c.transport.Close()
}

// pbEventsToEvents converts a slice of low level protobuf events into raidman events.
func pbEventsToEvents(pbEvents []*proto.Event) []Event {
	var events []Event

	for _, event := range pbEvents {
		e := Event{
			State:       event.GetState(),
			Service:     event.GetService(),
			Host:        event.GetHost(),
			Description: event.GetDescription(),
			Ttl:         event.GetTtl(),
			Time:        event.GetTime(),
			Tags:        event.GetTags(),
		}
		if event.MetricF != nil {
			e.Metric = event.GetMetricF()
		} else if event.MetricD != nil {
			e.Metric = event.GetMetricD()
		} else {
			e.Metric = event.GetMetricSint64()
		}
		if event.Attributes != nil {
			e.Attributes = make(map[string]string, len(event.GetAttributes()))
			for _, attr := range event.GetAttributes() {
				e.Attributes[attr.GetKey()] = attr.GetValue()
			}
		}

		e.Attributes = make(map[string]interface{})
		pbAttributes := event.GetAttributes()
		for _, pbAttribute := range pbAttributes {
			//fmt.Println("We found an attribute")
			e.Attributes[*pbAttribute.Key] = pbAttribute.Value
		}

		events = append(events, e)
	}

	return events
}

<<<<<<< HEAD
// A Transport provides a means of writing and reading messages to a Riemann client or server.  Transport is implemented by TcpTransport and UdpTransport, and wrapped by Clients.  Transports should not worry about synchronization -- Clients use a mutex for this purpose.
type Transport interface {
	WriteMsg(msg *proto.Msg) error
	ReadMsg() (*proto.Msg, error)
	Close() error
}

// TcpTransport implements Transport using an underlying TCP connection, with each protobuf message prefaced with a big-endian 32-bit length.
type TcpTransport struct {
	rwc io.ReadWriteCloser
}

var _ Transport = &TcpTransport{}

// WriteMsg is an implementation of Transport.
func (tp *TcpTransport) WriteMsg(msg *proto.Msg) error {
	data, err := pb.Marshal(msg)
	if err != nil {
		return err
	}

	sz := len(data)
	buf := bytes.NewBuffer(make([]byte, 0, sz+4))
	binary.Write(buf, binary.BigEndian, uint32(sz))
	buf.Write(data)
	_, err = tp.rwc.Write(buf.Bytes())
	return err
}

// ReadMsg is an implementation of Transport.
func (tp *TcpTransport) ReadMsg() (*proto.Msg, error) {
	var sz uint32
	err := binary.Read(tp.rwc, binary.BigEndian, &sz)
=======
// Send sends an event to Riemann
func (c *Client) Send(event *Event) error {
	return c.SendMulti([]*Event{event})
}

// SendMulti sends multiple events to Riemann
func (c *Client) SendMulti(events []*Event) error {
	message := &proto.Msg{}

	for _, event := range events {
		e, err := eventToPbEvent(event)
		if err != nil {
			return err
		}

		message.Events = append(message.Events, e)
	}

	c.Lock()
	defer c.Unlock()

	if c.timeout > 0 {
		err := c.connection.SetDeadline(time.Now().Add(c.timeout))
		if err != nil {
			return err
		}
	}

	_, err := c.net.Send(message, c.connection)
>>>>>>> 2c924ed3
	if err != nil {
		return nil, err
	}
	p := make([]byte, sz)
	err = readFully(tp.rwc, p)
	if err != nil {
		return nil, err
	}

	msg := new(proto.Msg)
	err = pb.Unmarshal(p, msg)
	if err != nil {
		return nil, err
	}
	return msg, nil
}

// Close is an implementation of io.Closer and Transport that forwards to the underlying connection.
func (tp *TcpTransport) Close() error {
	return tp.rwc.Close()
}

// UdpTransport implements Transport using an underlying UDP connection, with each protobuf message occuping one datagram.  Note that this limits the maximum message length to ~63k, due to the limit in UDP datagram sizes.  UdpTransports should only be used for cases of very high frequency metrics with limited descriptions and attributes.
type UdpTransport struct {
	rwc io.ReadWriteCloser
}

var _ Transport = &UdpTransport{}

// WriteMsg is an implementation of Transport.
func (tp *UdpTransport) WriteMsg(msg *proto.Msg) error {
	data, err := pb.Marshal(msg)
	if err != nil {
		return err
	}
	_, err = tp.rwc.Write(data)
	return err
}

// ReadMsg is an implementation of Transport.
func (tp *UdpTransport) ReadMsg() (*proto.Msg, error) {
	p := make([]byte, 1<<16) // max udp data size is less than 64k
	n, err := tp.rwc.Read(p)
	if err != nil {
		return nil, err
	}
	p = p[:n]

	msg := new(proto.Msg)
	err = pb.Unmarshal(p, msg)
	if err != nil {
		return nil, err
	}
	return msg, nil
}

// Close is an implementation of io.Closer and Transport that forwards to the underlying socket.
func (tp *UdpTransport) Close() error {
	return tp.rwc.Close()
}

func readFully(r io.Reader, p []byte) error {
	for len(p) > 0 {
		n, err := r.Read(p)
		p = p[n:]
		if err != nil {
			return err
		}
	}
	return nil
}<|MERGE_RESOLUTION|>--- conflicted
+++ resolved
@@ -13,13 +13,8 @@
 	"sync"
 	"time"
 
-<<<<<<< HEAD
-	pb "code.google.com/p/goprotobuf/proto"
+	pb "github.com/golang/protobuf/proto"
 	"github.com/swdunlop/raidman/proto"
-=======
-	"github.com/amir/raidman/proto"
-	pb "github.com/golang/protobuf/proto"
->>>>>>> 2c924ed3
 )
 
 // Wraps client state around a riemann Transport.
@@ -30,13 +25,7 @@
 // Client represents a connection to a Riemann server
 type Client struct {
 	sync.Mutex
-<<<<<<< HEAD
 	transport Transport
-=======
-	net        network
-	connection net.Conn
-	timeout    time.Duration
->>>>>>> 2c924ed3
 }
 
 // An Event represents a single Riemann event
@@ -48,49 +37,43 @@
 	State       string
 	Service     string
 	Metric      interface{} // Could be Int, Float32, Float64
-	Attributes  map[string]interface{}
+	Attributes  map[string]string
 	Description string
-	Attributes  map[string]string
-}
-
-// Dial establishes a connection to a Riemann server at addr, on the network
-// netwrk, with a timeout of timeout
-//
-// Known networks are "tcp", "tcp4", "tcp6", "udp", "udp4", and "udp6".
-<<<<<<< HEAD
+}
+
+// Dial establishes a connection to a Riemann server using the specified network
+// transport.  Supported transports: "tcp", "tcp4", "tcp6", "udp", "udp4", and "udp6".
 func Dial(network, addr string) (*Client, error) {
-	client := &Client{}
-	rwc, err := net.Dial(network, addr)
-	if err != nil {
-		return nil, err
-	}
-=======
-func DialWithTimeout(netwrk, addr string, timeout time.Duration) (c *Client, err error) {
-	c = new(Client)
->>>>>>> 2c924ed3
+	return DialTimeout(network, addr, 0)
+}
+
+// DialTimeout establishes a connection to a Riemann server, as described in Dial.  If
+// timeout is nonzero, the attempt will give up earlier than the OS imposed limit.
+func DialTimeout(network, addr string, timeout time.Duration) (*Client, error) {
+	c := new(Client)
 
 	switch network {
 	case "udp", "udp4", "udp6":
-		client.transport = &UdpTransport{rwc}
+		rwc, err := net.DialTimeout(network, addr, timeout)
+		if err != nil {
+			return nil, err
+		}
+		c.transport = &UdpTransport{rwc}
+
+	case "tcp", "tcp4", "tcp6":
+		rwc, err := net.DialTimeout(network, addr, timeout)
+		if err != nil {
+			return nil, err
+		}
+		c.transport = &TcpTransport{rwc}
+
 	default:
-<<<<<<< HEAD
-		client.transport = &TcpTransport{rwc}
-=======
-		return nil, fmt.Errorf("dial %q: unsupported network %q", netwrk, netwrk)
-	}
-
-	c.net = cnet
-	c.timeout = timeout
-	c.connection, err = net.Dial(netwrk, addr)
-	if err != nil {
-		return nil, err
->>>>>>> 2c924ed3
-	}
-
-	return client, nil
-}
-
-<<<<<<< HEAD
+		return nil, fmt.Errorf("dial %q: unsupported network %q", network, network)
+	}
+
+	return c, nil
+}
+
 // eventToPbEvent translates a raidman.Event into a lowlevel protocol Event.
 func eventToPbEvent(event *Event) (*proto.Event, error) {
 	var e proto.Event
@@ -98,21 +81,6 @@
 	h := event.Host
 	if event.Host == "" {
 		h, _ = os.Hostname()
-=======
-// Dial establishes a connection to a Riemann server at addr, on the network
-// netwrk.
-//
-// Known networks are "tcp", "tcp4", "tcp6", "udp", "udp4", and "udp6".
-func Dial(netwrk, addr string) (c *Client, err error) {
-	return DialWithTimeout(netwrk, addr, 0)
-}
-
-func (network *tcp) Send(message *proto.Msg, conn net.Conn) (*proto.Msg, error) {
-	msg := &proto.Msg{}
-	data, err := pb.Marshal(message)
-	if err != nil {
-		return msg, err
->>>>>>> 2c924ed3
 	}
 	e.Host = &h
 
@@ -140,27 +108,20 @@
 		return nil, err
 	}
 
-	attrs := make([]*proto.Attribute, len(event.Attributes))
-	i := 0
+	if len(event.Attributes) < 1 {
+		return &e, nil
+	}
+
+	attrs := make([]*proto.Attribute, 0, len(event.Attributes))
 	for k, v := range event.Attributes {
-		switch x := v.(type) {
-		case string:
-			w := v.(string)
-			attrs[i] = &proto.Attribute{&k, &w, nil}
-		case bool:
-			if x {
-				attrs[i].Key = &k
-			}
-		default:
-			return nil, fmt.Errorf("Attribute %v has invalid type (type %T)", k, v)
-		}
-		i++
-	}
-
-	if i > 0 {
-		e.Attributes = attrs
-	}
-
+		attr := &proto.Attribute{Key: &k}
+		if v != `` {
+			attr.Value = &v
+		}
+		attrs = append(attrs, attr)
+	}
+
+	e.Attributes = attrs
 	return &e, nil
 }
 
@@ -210,7 +171,6 @@
 	return err
 }
 
-<<<<<<< HEAD
 // Query returns a list of events matched by query; Query cannot be used with UDP clients.
 func (c *Client) Query(q string) ([]Event, error) {
 	c.Lock()
@@ -218,80 +178,6 @@
 
 	if c.isUsingUdp() {
 		return nil, errors.New("Querying over UDP is not supported")
-=======
-func isZero(v reflect.Value) bool {
-	switch v.Kind() {
-	case reflect.Map:
-		return v.IsNil()
-	case reflect.Slice:
-		zero := true
-		for i := 0; i < v.Len(); i++ {
-			zero = zero && isZero(v.Index(i))
-		}
-		return zero
-	}
-	zero := reflect.Zero(v.Type())
-	return v.Interface() == zero.Interface()
-}
-
-func eventToPbEvent(event *Event) (*proto.Event, error) {
-	var e proto.Event
-
-	if event.Host == "" {
-		event.Host, _ = os.Hostname()
-	}
-	t := reflect.ValueOf(&e).Elem()
-	s := reflect.ValueOf(event).Elem()
-	typeOfEvent := s.Type()
-	for i := 0; i < s.NumField(); i++ {
-		f := s.Field(i)
-		value := reflect.ValueOf(f.Interface())
-		if !isZero(f) {
-			name := typeOfEvent.Field(i).Name
-			switch name {
-			case "State", "Service", "Host", "Description":
-				tmp := reflect.ValueOf(pb.String(value.String()))
-				t.FieldByName(name).Set(tmp)
-			case "Ttl":
-				tmp := reflect.ValueOf(pb.Float32(float32(value.Float())))
-				t.FieldByName(name).Set(tmp)
-			case "Time":
-				tmp := reflect.ValueOf(pb.Int64(value.Int()))
-				t.FieldByName(name).Set(tmp)
-			case "Tags":
-				tmp := reflect.ValueOf(value.Interface().([]string))
-				t.FieldByName(name).Set(tmp)
-			case "Metric":
-				switch reflect.TypeOf(f.Interface()).Kind() {
-				case reflect.Int:
-					tmp := reflect.ValueOf(pb.Int64(int64(value.Int())))
-					t.FieldByName("MetricSint64").Set(tmp)
-				case reflect.Float32:
-					tmp := reflect.ValueOf(pb.Float32(float32(value.Float())))
-					t.FieldByName("MetricF").Set(tmp)
-				case reflect.Float64:
-					tmp := reflect.ValueOf(pb.Float64(value.Float()))
-					t.FieldByName("MetricD").Set(tmp)
-				default:
-					return nil, fmt.Errorf("Metric of invalid type (type %v)",
-						reflect.TypeOf(f.Interface()).Kind())
-				}
-			case "Attributes":
-				var attrs []*proto.Attribute
-				for k, v := range value.Interface().(map[string]string) {
-					// Copy k,v so we can take
-					// pointers to the new
-					// temporaries
-					k_, v_ := k, v
-					attrs = append(attrs, &proto.Attribute{
-						Key:   &k_,
-						Value: &v_,
-					})
-				}
-				t.FieldByName(name).Set(reflect.ValueOf(attrs))
-			}
-		}
->>>>>>> 2c924ed3
 	}
 
 	req := &proto.Msg{Query: &proto.Query{String_: pb.String(q)}}
@@ -341,18 +227,14 @@
 		} else {
 			e.Metric = event.GetMetricSint64()
 		}
-		if event.Attributes != nil {
-			e.Attributes = make(map[string]string, len(event.GetAttributes()))
-			for _, attr := range event.GetAttributes() {
-				e.Attributes[attr.GetKey()] = attr.GetValue()
-			}
-		}
-
-		e.Attributes = make(map[string]interface{})
+		e.Attributes = make(map[string]string)
 		pbAttributes := event.GetAttributes()
 		for _, pbAttribute := range pbAttributes {
-			//fmt.Println("We found an attribute")
-			e.Attributes[*pbAttribute.Key] = pbAttribute.Value
+			val := ``
+			if pbAttribute.Value != nil {
+				val = *pbAttribute.Value
+			}
+			e.Attributes[*pbAttribute.Key] = val
 		}
 
 		events = append(events, e)
@@ -361,7 +243,6 @@
 	return events
 }
 
-<<<<<<< HEAD
 // A Transport provides a means of writing and reading messages to a Riemann client or server.  Transport is implemented by TcpTransport and UdpTransport, and wrapped by Clients.  Transports should not worry about synchronization -- Clients use a mutex for this purpose.
 type Transport interface {
 	WriteMsg(msg *proto.Msg) error
@@ -395,37 +276,7 @@
 func (tp *TcpTransport) ReadMsg() (*proto.Msg, error) {
 	var sz uint32
 	err := binary.Read(tp.rwc, binary.BigEndian, &sz)
-=======
-// Send sends an event to Riemann
-func (c *Client) Send(event *Event) error {
-	return c.SendMulti([]*Event{event})
-}
-
-// SendMulti sends multiple events to Riemann
-func (c *Client) SendMulti(events []*Event) error {
-	message := &proto.Msg{}
-
-	for _, event := range events {
-		e, err := eventToPbEvent(event)
-		if err != nil {
-			return err
-		}
-
-		message.Events = append(message.Events, e)
-	}
-
-	c.Lock()
-	defer c.Unlock()
-
-	if c.timeout > 0 {
-		err := c.connection.SetDeadline(time.Now().Add(c.timeout))
-		if err != nil {
-			return err
-		}
-	}
-
-	_, err := c.net.Send(message, c.connection)
->>>>>>> 2c924ed3
+
 	if err != nil {
 		return nil, err
 	}
